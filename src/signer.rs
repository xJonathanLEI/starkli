use std::path::PathBuf;

use anyhow::Result;
use async_trait::async_trait;
use clap::Parser;
use colored::Colorize;
use starknet::{
    core::{crypto::Signature, types::FieldElement},
    signers::{LocalWallet, Signer, SigningKey, VerifyingKey},
};

#[derive(Debug)]
pub enum AnySigner {
    LocalWallet(LocalWallet),
}

#[derive(Debug, thiserror::Error)]
#[error(transparent)]
pub enum AnySignerGetPublicKeyError {
    LocalWallet(<LocalWallet as Signer>::GetPublicKeyError),
}

#[derive(Debug, thiserror::Error)]
#[error(transparent)]
pub enum AnySignerSignError {
    LocalWallet(<LocalWallet as Signer>::SignError),
}

#[derive(Debug, Clone, Parser)]
pub struct SignerArgs {
    #[clap(long, env = "STARKNET_KEYSTORE", help = "Path to keystore JSON file")]
    keystore: Option<String>,
    #[clap(
        long,
        help = "Supply keystore password from command line option instead of prompt"
    )]
    keystore_password: Option<String>,
    #[clap(long, help = "Private key in hex in plain text")]
    private_key: Option<String>,
}

#[cfg_attr(not(target_arch = "wasm32"), async_trait)]
#[cfg_attr(target_arch = "wasm32", async_trait(?Send))]
impl Signer for AnySigner {
    type GetPublicKeyError = AnySignerGetPublicKeyError;
    type SignError = AnySignerSignError;

    async fn get_public_key(&self) -> Result<VerifyingKey, Self::GetPublicKeyError> {
        match self {
            Self::LocalWallet(inner) => Ok(<LocalWallet as Signer>::get_public_key(inner)
                .await
                .map_err(Self::GetPublicKeyError::LocalWallet)?),
        }
    }

    async fn sign_hash(&self, hash: &FieldElement) -> Result<Signature, Self::SignError> {
        match self {
            Self::LocalWallet(inner) => Ok(<LocalWallet as Signer>::sign_hash(inner, hash)
                .await
                .map_err(Self::SignError::LocalWallet)?),
        }
    }
}

impl SignerArgs {
    pub fn into_signer(self) -> Result<AnySigner> {
<<<<<<< HEAD
        match (self.keystore, self.keystore_password, self.private_key) {
            // From keystore file + password (if any).
            (Some(keystore), keystore_password, None) => {
                Self::resolve_keystore(keystore, keystore_password)
            }
            // From private key only.
            (None, None, Some(private_key)) => Self::resolve_private_key(private_key),
            // Private key takes precedence on keystore.
            (Some(_), None, Some(private_key)) => {
                Self::resolve_private_key(private_key)
            }
            // User refers to the doc to understand what a valid signer option is.
=======
        // The keystore is the only signer argument being available as an environment
        // variable. As the arguments given from command line (CLI) takes precedence,
        // we do want to ensure the following conditions are met:
        // 1. keystore from CLI and private key from CLI are exclusive.
        // 2. keystore password from CLI and private key from CLI are exclusive.
        // 3. private key from CLI takes precedence on keystore from env vars.

        let is_keystore_from_env = match std::env::var("STARKNET_KEYSTORE") {
            Ok(value) => value.len() > 0 && Some(value) == self.keystore,
            Err(_) => false
        };

        match (self.keystore, self.keystore_password, self.private_key, is_keystore_from_env) {
            // Keystore signer option.
            (Some(keystore), keystore_password, None, _) => {
                Self::resolve_keystore(keystore, keystore_password)
            }
            // Private key signer option.
            (None, None, Some(private_key), _) => Self::resolve_private_key(private_key),
            // keystore + private key, only valid if keystore if from the environment.
            // TODO: will pass if --keystore is provided with the same value as the env variable...
            (Some(_), None, Some(private_key), true) => {
                Self::resolve_private_key(private_key)
            }
>>>>>>> ff51b329
            _ => Err(anyhow::anyhow!("no valid signer option provided")),
        }
    }

    fn resolve_keystore(keystore: String, keystore_password: Option<String>) -> Result<AnySigner> {
        let keystore = PathBuf::from(&keystore);

        if keystore_password.is_some() {
            eprintln!(
                "{}",
                "WARNING: setting keystore passwords via --password is generally \
                        considered insecure, as they will be stored in your shell history or other \
                        log files."
                    .bright_magenta()
            );
        }

        if !keystore.exists() {
            anyhow::bail!("keystore file not found");
        }

        let password = if let Some(password) = keystore_password {
            password
        } else {
            rpassword::prompt_password("Enter keystore password: ")?
        };

        let key = SigningKey::from_keystore(keystore, &password)?;

        Ok(AnySigner::LocalWallet(LocalWallet::from_signing_key(key)))
    }

    fn resolve_private_key(private_key: String) -> Result<AnySigner> {
        // TODO: change to recommend hardware wallets when they become available
        eprintln!(
            "{}",
            "WARNING: using private key in plain text is highly insecure, and you should \
                    ONLY do this for development. Consider using an encrypted keystore instead."
                .bright_magenta()
        );

        let private_key = FieldElement::from_hex_be(&private_key)?;
        let key = SigningKey::from_secret_scalar(private_key);

        Ok(AnySigner::LocalWallet(LocalWallet::from_signing_key(key)))
    }
}<|MERGE_RESOLUTION|>--- conflicted
+++ resolved
@@ -64,20 +64,6 @@
 
 impl SignerArgs {
     pub fn into_signer(self) -> Result<AnySigner> {
-<<<<<<< HEAD
-        match (self.keystore, self.keystore_password, self.private_key) {
-            // From keystore file + password (if any).
-            (Some(keystore), keystore_password, None) => {
-                Self::resolve_keystore(keystore, keystore_password)
-            }
-            // From private key only.
-            (None, None, Some(private_key)) => Self::resolve_private_key(private_key),
-            // Private key takes precedence on keystore.
-            (Some(_), None, Some(private_key)) => {
-                Self::resolve_private_key(private_key)
-            }
-            // User refers to the doc to understand what a valid signer option is.
-=======
         // The keystore is the only signer argument being available as an environment
         // variable. As the arguments given from command line (CLI) takes precedence,
         // we do want to ensure the following conditions are met:
@@ -98,11 +84,10 @@
             // Private key signer option.
             (None, None, Some(private_key), _) => Self::resolve_private_key(private_key),
             // keystore + private key, only valid if keystore if from the environment.
-            // TODO: will pass if --keystore is provided with the same value as the env variable...
+            // Warning: this will pass if --keystore is provided with the exact same value as the env variable.
             (Some(_), None, Some(private_key), true) => {
                 Self::resolve_private_key(private_key)
             }
->>>>>>> ff51b329
             _ => Err(anyhow::anyhow!("no valid signer option provided")),
         }
     }
